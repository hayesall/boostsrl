--- conflicted
+++ resolved
@@ -21,11 +21,7 @@
         modes=None,
         ok_if_unknown=None,
         bridgers=None,
-<<<<<<< HEAD
         ranges=None,
-        node_size=2,
-=======
->>>>>>> e13b40bf
         number_of_clauses=100,
         number_of_cycles=100,
         recursion=False,
@@ -45,15 +41,8 @@
             Okay if not known.
         bridgers : list of str (default: None)
             List of bridger predicates.
-<<<<<<< HEAD
         ranges : dict of str (default: None)
             Dict mapping object types to discrete categories
-        node_size : int, optional (default: 2)
-            Maximum number of literals in each node.
-        max_tree_depth : int, optional (default: 3)
-            Maximum number of nodes from root to leaf (height) in the tree.
-=======
->>>>>>> e13b40bf
         number_of_clauses : int, optional (default: 100)
             Maximum number of clauses in the tree (i.e. maximum number of leaves)
         number_of_cycles : int, optional (default: 100)
